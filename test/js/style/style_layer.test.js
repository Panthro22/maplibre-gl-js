'use strict';

var test = require('prova');
var StyleLayer = require('../../../js/style/style_layer');
var LayoutProperties = require('../../../js/style/layout_properties');

test('StyleLayer', function(t) {
    t.test('sets raw layer', function (t) {
        var rawLayer = {type: 'fill'},
            layer = new StyleLayer(rawLayer);
        t.equal(layer._layer, rawLayer);
        t.end();
    });
});

test('StyleLayer#resolveLayout', function(t) {
    t.test('creates layout properties', function (t) {
        var layer = new StyleLayer({type: 'fill'});
        layer.resolveLayout({});
        t.ok(layer.layout instanceof LayoutProperties.fill);
        t.end();
    });
});

test('StyleLayer#resolveReference', function(t) {
    t.test('sets properties from ref', function (t) {
        var layer = new StyleLayer({ref: 'ref'}),
            referent = new StyleLayer({type: 'fill'});
        layer.resolveReference({ref: referent});
        t.equal(layer.type, 'fill');
        t.end();
    });
});

test('StyleLayer#resolvePaint', function(t) {
    t.test('calculates paint classes', function(t) {
        var layer = new StyleLayer({
            type: 'fill',
            'paint': {},
            'paint.night': {}
        });

        layer.resolvePaint({});

        t.deepEqual(Object.keys(layer._resolved), ['', 'night']);
        t.end();
    });
});

//test('StyleLayer#cascade', function(t) {
//    t.test('applies default transitions', function(t) {
//        var layer = new StyleLayer({
//            type: 'fill',
//            paint: {
//                'fill-color': 'blue'
//            }
//        });
//
//        layer.resolvePaint({});
//
//        var declaration = layer._resolved['']['fill-color'];
//        t.deepEqual(declaration.value, [0, 0, 1, 1]);
//        t.deepEqual(declaration.transition, {delay: 0, duration: 300});
//
//        t.end();
//    });
//});

test('StyleLayer#setPaintProperty', function(t) {
    t.test('sets new property value', function(t) {
        var layer = new StyleLayer({
            "id": "background",
            "type": "background"
        });

        layer.setPaintProperty('background-color', 'blue');

        t.deepEqual(layer.getPaintProperty('background-color'), [0, 0, 1, 1]);
        t.end();
    });

    t.test('updates property value', function(t) {
        var layer = new StyleLayer({
            "id": "background",
            "type": "background",
            "paint": {
                "background-color": "red"
            }
        });

        layer.resolvePaint({});
        layer.setPaintProperty('background-color', 'blue');

        t.deepEqual(layer.getPaintProperty('background-color'), [0, 0, 1, 1]);
        t.end();
    });

    t.test('unsets property value', function(t) {
        var layer = new StyleLayer({
            "id": "background",
            "type": "background",
            "paint": {
                "background-color": "red"
            }
        });

        layer.resolvePaint({});
        layer.setPaintProperty('background-color', null);

        t.deepEqual(layer.getPaintProperty('background-color'), [0, 0, 0, 1]);
        t.end();
    });

    t.test('sets classed paint value', function(t) {
        var layer = new StyleLayer({
            "id": "background",
            "type": "background",
            "paint.night": {
                "background-color": "red"
            }
        });

        layer.resolvePaint({});
        layer.setPaintProperty('background-color', 'blue', 'night');

        t.deepEqual(layer.getPaintProperty('background-color', 'night'), [0, 0, 1, 1]);
        t.end();
    });

    t.test('unsets classed paint value', function(t) {
        var layer = new StyleLayer({
            "id": "background",
            "type": "background",
            "paint.night": {
                "background-color": "red"
            }
        });

        layer.resolvePaint({});
        layer.setPaintProperty('background-color', null, 'night');

        t.deepEqual(layer.getPaintProperty('background-color', 'night'), [0, 0, 0, 1]);
        t.end();
    });

    t.test('preserves existing transition', function(t) {
        var layer = new StyleLayer({
            "id": "background",
            "type": "background",
            "paint": {
                "background-color": "red",
                "background-color-transition": {
                    duration: 600
                }
            }
        });

        layer.resolvePaint({});
        layer.setPaintProperty('background-color', 'blue');

        t.deepEqual(layer.getPaintProperty('background-color-transition'), {duration: 600});
        t.end();
    });

    t.test('sets transition', function(t) {
        var layer = new StyleLayer({
            "id": "background",
            "type": "background",
            "paint": {
                "background-color": "red"
            }
        });

        layer.resolvePaint({});
        layer.setPaintProperty('background-color-transition', {duration: 400});

        t.deepEqual(layer.getPaintProperty('background-color-transition'), {duration: 400});
        t.end();
    });
});

test('StyleLayer#setLayoutProperty', function(t) {
    t.test('sets new property value', function(t) {
        var layer = new StyleLayer({
            "id": "symbol",
            "type": "symbol"
        });

        layer.resolveLayout();
        layer.setLayoutProperty('text-transform', 'lowercase');

        t.deepEqual(layer.getLayoutProperty('text-transform'), 'lowercase');
        t.end();
    });

    t.test('updates property value', function(t) {
        var layer = new StyleLayer({
            "id": "symbol",
            "type": "symbol",
            "layout": {
                "text-transform": "uppercase"
            }
        });

        layer.resolveLayout();
        layer.setLayoutProperty('text-transform', 'lowercase');

        t.deepEqual(layer.getLayoutProperty('text-transform'), 'lowercase');
        t.end();
    });
<<<<<<< HEAD
=======

    t.test('unsets property value', function(t) {
        var layer = new StyleLayer({
            "id": "symbol",
            "type": "symbol",
            "layout": {
                "text-transform": "uppercase"
            }
        });

        layer.resolveLayout();
        layer.setLayoutProperty('text-transform', null);

        t.deepEqual(layer.getLayoutProperty('text-transform'), 'none');
        t.end();
    });

    t.test('resolves constants (create)', function(t) {
        var layer = new StyleLayer({
            "id": "symbol",
            "type": "symbol"
        }, {
            '@lowercase': 'lowercase'
        });

        layer.resolveLayout();
        layer.setLayoutProperty('text-transform', '@lowercase');

        t.deepEqual(layer.getLayoutProperty('text-transform'), 'lowercase');
        t.end();
    });

    t.test('resolves constants (update)', function(t) {
        var layer = new StyleLayer({
            "id": "symbol",
            "type": "symbol",
            "layout": {
                "text-transform": "uppercase"
            }
        }, {
            '@lowercase': 'lowercase'
        });

        layer.resolveLayout();
        layer.setLayoutProperty('text-transform', '@lowercase');

        t.deepEqual(layer.getLayoutProperty('text-transform'), 'lowercase');
        t.end();
    });
>>>>>>> 21565926
});<|MERGE_RESOLUTION|>--- conflicted
+++ resolved
@@ -208,8 +208,6 @@
         t.deepEqual(layer.getLayoutProperty('text-transform'), 'lowercase');
         t.end();
     });
-<<<<<<< HEAD
-=======
 
     t.test('unsets property value', function(t) {
         var layer = new StyleLayer({
@@ -226,38 +224,4 @@
         t.deepEqual(layer.getLayoutProperty('text-transform'), 'none');
         t.end();
     });
-
-    t.test('resolves constants (create)', function(t) {
-        var layer = new StyleLayer({
-            "id": "symbol",
-            "type": "symbol"
-        }, {
-            '@lowercase': 'lowercase'
-        });
-
-        layer.resolveLayout();
-        layer.setLayoutProperty('text-transform', '@lowercase');
-
-        t.deepEqual(layer.getLayoutProperty('text-transform'), 'lowercase');
-        t.end();
-    });
-
-    t.test('resolves constants (update)', function(t) {
-        var layer = new StyleLayer({
-            "id": "symbol",
-            "type": "symbol",
-            "layout": {
-                "text-transform": "uppercase"
-            }
-        }, {
-            '@lowercase': 'lowercase'
-        });
-
-        layer.resolveLayout();
-        layer.setLayoutProperty('text-transform', '@lowercase');
-
-        t.deepEqual(layer.getLayoutProperty('text-transform'), 'lowercase');
-        t.end();
-    });
->>>>>>> 21565926
 });